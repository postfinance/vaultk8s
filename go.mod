--- conflicted
+++ resolved
@@ -51,17 +51,10 @@
 	go.yaml.in/yaml/v3 v3.0.4 // indirect
 	golang.org/x/crypto v0.43.0 // indirect
 	golang.org/x/oauth2 v0.27.0 // indirect
-<<<<<<< HEAD
-	golang.org/x/sys v0.35.0 // indirect
-	golang.org/x/term v0.34.0 // indirect
-	golang.org/x/text v0.28.0 // indirect
-	golang.org/x/time v0.12.0 // indirect
-=======
 	golang.org/x/sys v0.37.0 // indirect
 	golang.org/x/term v0.36.0 // indirect
 	golang.org/x/text v0.30.0 // indirect
 	golang.org/x/time v0.10.0 // indirect
->>>>>>> 6eef0e2d
 	google.golang.org/protobuf v1.36.5 // indirect
 	gopkg.in/evanphx/json-patch.v4 v4.12.0 // indirect
 	gopkg.in/inf.v0 v0.9.1 // indirect
